use indexmap::map::Iter as MapIter;
use indexmap::map::Keys as MapKeys;
use indexmap::map::Values as MapValues;
use indexmap::IndexMap as Map;
use std::borrow::Borrow;
use std::hash::Hash;

/// An immutable hash map type inspired by [Immutable.js](https://immutable-js.com/).
///
/// This type is cheap to clone and thus implements [`ImplicitClone`]. It can be created based on a
/// `&'static [(K, V)]`, or based on a reference counted
/// [`IndexMap`](https://crates.io/crates/indexmap).
///
/// This type has the least stable API at the moment and is subject to change a lot before the 1.0
/// release.
<<<<<<< HEAD
=======
#[cfg_attr(docsrs, doc(cfg(feature = "map")))]
>>>>>>> a69031da
#[derive(PartialEq)]
pub enum IMap<K: Eq + Hash + ImplicitClone + 'static, V: PartialEq + ImplicitClone + 'static> {
    /// A (small) static map.
    Static(&'static [(K, V)]),
    /// An reference counted map.
    Rc(Rc<Map<K, V>>),
    /// An empty map.
    Empty,
}

// TODO add insta tests
impl<
        K: fmt::Debug + Eq + Hash + ImplicitClone + 'static,
        V: fmt::Debug + PartialEq + ImplicitClone + 'static,
    > fmt::Debug for IMap<K, V>
{
    fn fmt(&self, f: &mut fmt::Formatter) -> fmt::Result {
        match self {
            Self::Static(a) => a.fmt(f),
            Self::Rc(a) => a.fmt(f),
            Self::Empty => write!(f, "{{}}"),
        }
    }
}

impl<K: Eq + Hash + ImplicitClone + 'static, V: PartialEq + ImplicitClone + 'static> Clone
    for IMap<K, V>
{
    fn clone(&self) -> Self {
        match self {
            Self::Static(a) => Self::Static(a),
            Self::Rc(a) => Self::Rc(a.clone()),
            Self::Empty => Self::Empty,
        }
    }
}

impl<K: Eq + Hash + ImplicitClone + 'static, V: PartialEq + ImplicitClone + 'static> Default
    for IMap<K, V>
{
    fn default() -> Self {
        Self::Empty
    }
}

impl<K: Eq + Hash + ImplicitClone + 'static, V: PartialEq + ImplicitClone + 'static>
    FromIterator<(K, V)> for IMap<K, V>
{
    fn from_iter<I: IntoIterator<Item = (K, V)>>(it: I) -> Self {
        let vec = it.into_iter().collect::<Map<K, V>>();
        Self::Rc(Rc::from(vec))
    }
}

impl<K: Eq + Hash + ImplicitClone + 'static, V: PartialEq + ImplicitClone + 'static> ImplicitClone
    for IMap<K, V>
{
}

impl<K: Eq + Hash + ImplicitClone + 'static, V: PartialEq + ImplicitClone + 'static>
    From<&'static [(K, V)]> for IMap<K, V>
{
    fn from(a: &'static [(K, V)]) -> IMap<K, V> {
        IMap::Static(a)
    }
}

impl<K: Eq + Hash + ImplicitClone + 'static, V: PartialEq + ImplicitClone + 'static> From<Map<K, V>>
    for IMap<K, V>
{
    fn from(a: Map<K, V>) -> IMap<K, V> {
        IMap::Rc(Rc::new(a))
    }
}

impl<K: Eq + Hash + ImplicitClone + 'static, V: PartialEq + ImplicitClone + 'static>
    From<Rc<Map<K, V>>> for IMap<K, V>
{
    fn from(a: Rc<Map<K, V>>) -> IMap<K, V> {
        IMap::Rc(a)
    }
}

impl<K: Eq + Hash + ImplicitClone + 'static, V: PartialEq + ImplicitClone + 'static> IMap<K, V> {
    /// Return an iterator over the key-value pairs of the map, in their order.
    #[inline]
    pub fn iter(&self) -> IMapIter<K, V> {
        match self {
            Self::Static(a) => IMapIter::Slice(a.iter()),
            Self::Rc(a) => IMapIter::Map(a.iter()),
            Self::Empty => IMapIter::Empty,
        }
    }

    /// Return an iterator over the keys of the map, in their order.
    #[inline]
    pub fn keys(&self) -> IMapKeys<K, V> {
        match self {
            Self::Static(a) => IMapKeys::Slice(a.iter()),
            Self::Rc(a) => IMapKeys::Map(a.keys()),
            Self::Empty => IMapKeys::Empty,
        }
    }

    /// Return an iterator over the values of the map, in their order.
    #[inline]
    pub fn values(&self) -> IMapValues<K, V> {
        match self {
            Self::Static(a) => IMapValues::Slice(a.iter()),
            Self::Rc(a) => IMapValues::Map(a.values()),
            Self::Empty => IMapValues::Empty,
        }
    }

    /// Return the number of key-value pairs in the map.
    ///
    /// Computes in **O(1)** time.
    #[inline]
    pub fn len(&self) -> usize {
        match self {
            Self::Static(a) => a.len(),
            Self::Rc(a) => a.len(),
            Self::Empty => 0,
        }
    }

    /// Returns true if the map contains no elements.
    ///
    /// Computes in **O(1)** time.
    #[inline]
    pub fn is_empty(&self) -> bool {
        match self {
            Self::Static(a) => a.is_empty(),
            Self::Rc(a) => a.is_empty(),
            Self::Empty => true,
        }
    }

    /// Return a clone to the value stored for `key`, if it is present,
    /// else `None`.
    ///
    /// Computes in **O(1)** time (average).
    #[inline]
    pub fn get<Q: ?Sized>(&self, key: &Q) -> Option<V>
    where
        K: Borrow<Q>,
        Q: Hash + Eq,
    {
        match self {
            Self::Static(a) => a
                .iter()
                .find_map(|(k, v)| (k.borrow() == key).then(|| v))
                .cloned(),
            Self::Rc(a) => a.get(key).cloned(),
            Self::Empty => None,
        }
    }

    /// Return clones to the key-value pair stored for `key`,
    /// if it is present, else `None`.
    ///
    /// Computes in **O(1)** time (average).
    #[inline]
    pub fn get_key_value<Q: ?Sized>(&self, key: &Q) -> Option<(K, V)>
    where
        K: Borrow<Q>,
        Q: Hash + Eq,
    {
        match self {
            Self::Static(a) => a.iter().find(|(k, _)| k.borrow() == key).cloned(),
            Self::Rc(a) => a.get_key_value(key).map(|(k, v)| (k.clone(), v.clone())),
            Self::Empty => None,
        }
    }

    /// Return item index, key and value
    #[inline]
    pub fn get_full<Q: ?Sized>(&self, key: &Q) -> Option<(usize, K, V)>
    where
        K: Borrow<Q>,
        Q: Hash + Eq,
    {
        match self {
            Self::Static(a) => a
                .iter()
                .enumerate()
                .find_map(|(i, (k, v))| (k.borrow() == key).then(|| (i, k.clone(), v.clone()))),
            Self::Rc(a) => a.get_full(key).map(|(i, k, v)| (i, k.clone(), v.clone())),
            Self::Empty => None,
        }
    }

    /// Get a key-value pair by index.
    ///
    /// Valid indices are *0 <= index < self.len()*
    ///
    /// Computes in **O(1)** time.
    #[inline]
    pub fn get_index(&self, index: usize) -> Option<(K, V)> {
        match self {
            Self::Static(a) => a.get(index).cloned(),
            Self::Rc(a) => a.get_index(index).map(|(k, v)| (k.clone(), v.clone())),
            Self::Empty => None,
        }
    }

    /// Return item index, if it exists in the map.
    ///
    /// Computes in **O(1)** time (average).
    #[inline]
    pub fn get_index_of<Q: ?Sized>(&self, key: &Q) -> Option<usize>
    where
        K: Borrow<Q>,
        Q: Hash + Eq,
    {
        match self {
            Self::Static(a) => a
                .iter()
                .enumerate()
                .find_map(|(i, (k, _))| (k.borrow() == key).then(|| i)),
            Self::Rc(a) => a.get_index_of(key),
            Self::Empty => None,
        }
    }

    /// Return `true` if an equivalent to `key` exists in the map.
    ///
    /// Computes in **O(1)** time (average).
    #[inline]
    pub fn contains_key<Q: ?Sized>(&self, key: &Q) -> bool
    where
        K: Borrow<Q>,
        Q: Hash + Eq,
    {
        match self {
            Self::Static(a) => a.iter().any(|(k, _)| k.borrow() == key),
            Self::Rc(a) => a.contains_key(key),
            Self::Empty => false,
        }
    }

    /// Get the last key-value pair.
    ///
    /// Computes in **O(1)** time.
    #[inline]
    pub fn last(&self) -> Option<(K, V)> {
        match self {
            Self::Static(a) => a.last().cloned(),
            Self::Rc(a) => a.last().map(|(k, v)| (k.clone(), v.clone())),
            Self::Empty => None,
        }
    }
}

impl<V: PartialEq + ImplicitClone + 'static> IMap<IString, V> {
    #[doc(hidden)]
    #[inline]
    pub fn get_static_str(&self, key: &'static str) -> Option<V> {
        let key = IString::from(key);
        match self {
            Self::Static(a) => a.iter().find_map(|(k, v)| (*k == key).then(|| v)).cloned(),
            Self::Rc(a) => a.get(&key).cloned(),
            Self::Empty => None,
        }
    }
}

impl<V: PartialEq + ImplicitClone + 'static> IMap<&'static str, V> {
    #[doc(hidden)]
    #[inline]
    pub fn get_static_str(&self, key: &'static str) -> Option<V> {
        match self {
            Self::Static(a) => a.iter().find_map(|(k, v)| (*k == key).then(|| v)).cloned(),
            Self::Rc(a) => a.get(key).cloned(),
            Self::Empty => None,
        }
    }
}

#[allow(missing_docs)]
pub enum IMapIter<'a, K, V> {
    Slice(std::slice::Iter<'a, (K, V)>),
    Map(MapIter<'a, K, V>),
    Empty,
}

impl<'a, K: Eq + Hash + ImplicitClone + 'static, V: PartialEq + ImplicitClone + 'static> Iterator
    for IMapIter<'a, K, V>
{
    type Item = (K, V);

    fn next(&mut self) -> Option<Self::Item> {
        match self {
            Self::Slice(it) => it.next().map(|(k, v)| (k.clone(), v.clone())),
            Self::Map(it) => it.next().map(|(k, v)| (k.clone(), v.clone())),
            Self::Empty => None,
        }
    }
}

#[allow(missing_docs)]
pub enum IMapKeys<'a, K, V> {
    Slice(std::slice::Iter<'a, (K, V)>),
    Map(MapKeys<'a, K, V>),
    Empty,
}

impl<'a, K: Eq + Hash + ImplicitClone + 'static, V: PartialEq + ImplicitClone + 'static> Iterator
    for IMapKeys<'a, K, V>
{
    type Item = K;

    fn next(&mut self) -> Option<Self::Item> {
        match self {
            Self::Slice(it) => it.next().map(|(k, _)| k.clone()),
            Self::Map(it) => it.next().cloned(),
            Self::Empty => None,
        }
    }
}

#[allow(missing_docs)]
pub enum IMapValues<'a, K, V> {
    Slice(std::slice::Iter<'a, (K, V)>),
    Map(MapValues<'a, K, V>),
    Empty,
}

impl<'a, K: Eq + Hash + ImplicitClone + 'static, V: PartialEq + ImplicitClone + 'static> Iterator
    for IMapValues<'a, K, V>
{
    type Item = V;

    fn next(&mut self) -> Option<Self::Item> {
        match self {
            Self::Slice(it) => it.next().map(|(_, v)| v.clone()),
            Self::Map(it) => it.next().cloned(),
            Self::Empty => None,
        }
    }
}

#[cfg(test)]
mod test_map {
    use super::*;

    #[test]
    fn map_in_map() {
        let map_1 = [
            (IString::from("foo1"), 1),
            (IString::from("bar1"), 2),
            (IString::from("baz1"), 3),
        ]
        .into_iter()
        .collect::<IMap<IString, u32>>();
        let map_2 = [
            (IString::from("foo2"), 4),
            (IString::from("bar2"), 5),
            (IString::from("baz2"), 6),
        ]
        .into_iter()
        .collect::<IMap<IString, u32>>();
        let map_of_map = [("map_1", map_1), ("map_2", map_2)]
            .into_iter()
            .collect::<IMap<&'static str, IMap<IString, u32>>>();
        let flattened_vec = map_of_map
            .iter()
            .flat_map(|(_key, map)| map.iter().collect::<Vec<(_, _)>>())
            .collect::<Vec<(_, _)>>();
        // TODO allow PartialEq IString with &str
        assert_eq!(
            flattened_vec,
            [
                (IString::from("foo1"), 1),
                (IString::from("bar1"), 2),
                (IString::from("baz1"), 3),
                (IString::from("foo2"), 4),
                (IString::from("bar2"), 5),
                (IString::from("baz2"), 6),
            ]
        );
    }

    #[test]
    fn static_map() {
        const _MAP: IMap<&str, u32> = IMap::Static(&[("foo", 1)]);
    }
}<|MERGE_RESOLUTION|>--- conflicted
+++ resolved
@@ -13,10 +13,7 @@
 ///
 /// This type has the least stable API at the moment and is subject to change a lot before the 1.0
 /// release.
-<<<<<<< HEAD
-=======
 #[cfg_attr(docsrs, doc(cfg(feature = "map")))]
->>>>>>> a69031da
 #[derive(PartialEq)]
 pub enum IMap<K: Eq + Hash + ImplicitClone + 'static, V: PartialEq + ImplicitClone + 'static> {
     /// A (small) static map.
